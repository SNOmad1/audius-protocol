--- conflicted
+++ resolved
@@ -2,142 +2,86 @@
   "contractName": "Registry",
   "abi": [
     {
-<<<<<<< HEAD
-      "constant": false,
-      "inputs": [],
-      "name": "renounceOwnership",
-      "outputs": [],
-      "payable": false,
-      "stateMutability": "nonpayable",
-      "type": "function"
-    },
-    {
-      "constant": true,
-      "inputs": [],
-      "name": "owner",
-      "outputs": [
-        {
-          "name": "",
-          "type": "address"
-        }
-      ],
-      "payable": false,
-      "stateMutability": "view",
-      "type": "function"
-    },
-    {
-      "constant": true,
-      "inputs": [],
-      "name": "isOwner",
-      "outputs": [
-        {
-          "name": "",
-          "type": "bool"
-        }
-      ],
-      "payable": false,
-      "stateMutability": "view",
-      "type": "function"
-    },
-    {
-      "constant": false,
-      "inputs": [
-        {
+      "anonymous": false,
+      "inputs": [
+        {
+          "indexed": true,
+          "internalType": "bytes32",
+          "name": "_name",
+          "type": "bytes32"
+        },
+        {
+          "indexed": true,
+          "internalType": "address",
+          "name": "_address",
+          "type": "address"
+        }
+      ],
+      "name": "ContractAdded",
+      "type": "event"
+    },
+    {
+      "anonymous": false,
+      "inputs": [
+        {
+          "indexed": true,
+          "internalType": "bytes32",
+          "name": "_name",
+          "type": "bytes32"
+        },
+        {
+          "indexed": true,
+          "internalType": "address",
+          "name": "_address",
+          "type": "address"
+        }
+      ],
+      "name": "ContractRemoved",
+      "type": "event"
+    },
+    {
+      "anonymous": false,
+      "inputs": [
+        {
+          "indexed": true,
+          "internalType": "bytes32",
+          "name": "_name",
+          "type": "bytes32"
+        },
+        {
+          "indexed": true,
+          "internalType": "address",
+          "name": "_oldAddress",
+          "type": "address"
+        },
+        {
+          "indexed": true,
+          "internalType": "address",
+          "name": "_newAddress",
+          "type": "address"
+        }
+      ],
+      "name": "ContractUpgraded",
+      "type": "event"
+    },
+    {
+      "anonymous": false,
+      "inputs": [
+        {
+          "indexed": true,
+          "internalType": "address",
+          "name": "previousOwner",
+          "type": "address"
+        },
+        {
+          "indexed": true,
+          "internalType": "address",
           "name": "newOwner",
           "type": "address"
         }
       ],
-      "name": "transferOwnership",
-      "outputs": [],
-      "payable": false,
-      "stateMutability": "nonpayable",
-      "type": "function"
-    },
-    {
-=======
->>>>>>> 98f8755d
-      "anonymous": false,
-      "inputs": [
-        {
-          "indexed": true,
-          "internalType": "bytes32",
-          "name": "_name",
-          "type": "bytes32"
-        },
-        {
-          "indexed": true,
-          "internalType": "address",
-          "name": "_address",
-          "type": "address"
-        }
-      ],
-      "name": "ContractAdded",
-      "type": "event"
-    },
-    {
-      "anonymous": false,
-      "inputs": [
-        {
-          "indexed": true,
-          "internalType": "bytes32",
-          "name": "_name",
-          "type": "bytes32"
-        },
-        {
-          "indexed": true,
-          "internalType": "address",
-          "name": "_address",
-          "type": "address"
-        }
-      ],
-      "name": "ContractRemoved",
-      "type": "event"
-    },
-    {
-      "anonymous": false,
-      "inputs": [
-        {
-          "indexed": true,
-          "internalType": "bytes32",
-          "name": "_name",
-          "type": "bytes32"
-        },
-        {
-          "indexed": true,
-          "internalType": "address",
-          "name": "_oldAddress",
-          "type": "address"
-        },
-        {
-          "indexed": true,
-          "internalType": "address",
-          "name": "_newAddress",
-          "type": "address"
-        }
-      ],
-      "name": "ContractUpgraded",
-      "type": "event"
-    },
-    {
-      "anonymous": false,
-      "inputs": [
-        {
-          "indexed": true,
-          "internalType": "address",
-          "name": "previousOwner",
-          "type": "address"
-        },
-        {
-          "indexed": true,
-          "internalType": "address",
-          "name": "newOwner",
-          "type": "address"
-        }
-      ],
       "name": "OwnershipTransferred",
       "type": "event"
-<<<<<<< HEAD
-=======
     },
     {
       "constant": true,
@@ -177,7 +121,6 @@
       "payable": false,
       "stateMutability": "nonpayable",
       "type": "function"
->>>>>>> 98f8755d
     },
     {
       "constant": false,
@@ -270,11 +213,7 @@
       "name": "upgradeContract",
       "outputs": [],
       "payable": false,
-<<<<<<< HEAD
-      "stateMutability": "view",
-=======
-      "stateMutability": "nonpayable",
->>>>>>> 98f8755d
+      "stateMutability": "nonpayable",
       "type": "function"
     },
     {
@@ -333,24 +272,8 @@
           "type": "bytes32"
         }
       ],
-<<<<<<< HEAD
-      "name": "removeContract",
-      "outputs": [],
-      "payable": false,
-      "stateMutability": "nonpayable",
-      "type": "function"
-    },
-    {
-      "constant": false,
-      "inputs": [
-        {
-          "name": "_name",
-          "type": "bytes32"
-        },
-=======
       "name": "getContractVersionCount",
       "outputs": [
->>>>>>> 98f8755d
         {
           "internalType": "uint256",
           "name": "",
@@ -358,11 +281,7 @@
         }
       ],
       "payable": false,
-<<<<<<< HEAD
-      "stateMutability": "nonpayable",
-=======
-      "stateMutability": "view",
->>>>>>> 98f8755d
+      "stateMutability": "view",
       "type": "function"
     }
   ]
