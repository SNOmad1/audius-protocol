--- conflicted
+++ resolved
@@ -152,17 +152,14 @@
     ]
   },
   "init-repos": {
-<<<<<<< HEAD
-    "up": [". scripts/init-repos.sh"]
+    "up": [
+      ". scripts/init-repos.sh"
+    ]
   },
   "user-replica-set-manager": {
     "configure": [
       "cd libs; node initScripts/local.js update-userreplicasetmanager-init-config",
       "cd contracts/; node_modules/.bin/truffle migrate --f 4 --to 4"
-=======
-    "up": [
-      ". scripts/init-repos.sh"
->>>>>>> ac4ac1d2
     ]
   }
 }