const versionInfo = require('../../../.version.json')
const config = require('../../config')
const utils = require('../../utils.js')
<<<<<<< HEAD
const {
  getMonitors: getMonitorValues,
  MONITORS
} = require('../../monitors/monitors')
=======
const { MONITORS } = require('../../monitors/monitors')
>>>>>>> 44afeca2

/**
 * Perform a basic health check, returning the
 * currently selected discovery provider (if any),
 * the current git SHA, and service version info.
 * @param {*} ServiceRegistry
 * @param {*} logger
 */
const healthCheck = async ({ libs } = {}, logger, getMonitors = getMonitorValues) => {
  let response = {
    ...versionInfo,
    healthy: true,
    git: process.env.GIT_SHA,
    selectedDiscoveryProvider: 'none',
    creatorNodeEndpoint: config.get('creatorNodeEndpoint'),
    spID: config.get('spID'),
    spOwnerWallet: config.get('spOwnerWallet')
  }

  if (libs) {
    response.selectedDiscoveryProvider = libs.discoveryProvider.discoveryProviderEndpoint
  } else {
    logger.warn('Health check with no libs')
  }

  // we have a /db_check route for more granular detail, but the service health check should
  // also check that the db connection is good. having this in the health_check
  // allows us to get auto restarts from liveness probes etc if the db connection is down
  const [ databaseLiveness ] = await getMonitors([MONITORS.DATABASE_LIVENESS])
  if (!databaseLiveness) throw new Error('Database connection failed')

  return response
}

/**
 * Perform a verbose health check, returning health check results
 * as well as location info, and system info.
 * @param {*} ServiceRegistry
 * @param {*} logger
 */
const healthCheckVerbose = async ({ libs } = {}, logger, getMonitors = getMonitorValues) => {
  const basicHealthCheck = await healthCheck({ libs }, logger, getMonitors)

  // Location information
  const country = config.get('serviceCountry')
  const latitude = config.get('serviceLatitude')
  const longitude = config.get('serviceLongitude')

  // System information
  const [
    databaseConnections,
    totalMemory,
    usedMemory,
    storagePathSize,
    storagePathUsed,
    maxFileDescriptors,
    allocatedFileDescriptors,
    receivedBytesPerSec,
    transferredBytesPerSec
  ] = await getMonitors([
    MONITORS.DATABASE_CONNECTIONS,
    MONITORS.TOTAL_MEMORY,
    MONITORS.USED_MEMORY,
    MONITORS.STORAGE_PATH_SIZE,
    MONITORS.STORAGE_PATH_USED,
    MONITORS.MAX_FILE_DESCRIPTORS,
    MONITORS.ALLOCATED_FILE_DESCRIPTORS,
    MONITORS.RECEIVED_BYTES_PER_SEC,
    MONITORS.TRANSFERRED_BYTES_PER_SEC
  ])

  const response = {
    ...basicHealthCheck,
    country,
    latitude,
    longitude,
    databaseConnections,
    totalMemory,
    usedMemory,
    storagePathSize,
    storagePathUsed,
    maxFileDescriptors,
    allocatedFileDescriptors,
    receivedBytesPerSec,
    transferredBytesPerSec
  }

  return response
}

/**
 * Perform a verbose health check, returning health check results
 * as well as location info, and system info.
 * @param {*} ServiceRegistry
 * @param {*} logger
 */
const healthCheckVerbose = async ({ libs } = {}, logger, sequelize, getMonitors) => {
  const basicHealthCheck = await healthCheck({ libs }, logger, sequelize, getMonitors)

  // Location information
  const country = config.get('serviceCountry')
  const latitude = config.get('serviceLatitude')
  const longitude = config.get('serviceLongitude')

  // System information
  const [
    databaseConnections,
    databaseSize,
    totalMemory,
    usedMemory,
    storagePathSize,
    storagePathUsed,
    maxFileDescriptors,
    allocatedFileDescriptors,
    receivedBytesPerSec,
    transferredBytesPerSec
  ] = await getMonitors([
    MONITORS.DATABASE_CONNECTIONS,
    MONITORS.DATABASE_SIZE,
    MONITORS.TOTAL_MEMORY,
    MONITORS.USED_MEMORY,
    MONITORS.STORAGE_PATH_SIZE,
    MONITORS.STORAGE_PATH_USED,
    MONITORS.MAX_FILE_DESCRIPTORS,
    MONITORS.ALLOCATED_FILE_DESCRIPTORS,
    MONITORS.RECEIVED_BYTES_PER_SEC,
    MONITORS.TRANSFERRED_BYTES_PER_SEC
  ])

  const response = {
    ...basicHealthCheck,
    country,
    latitude,
    longitude,
    databaseConnections,
    databaseSize,
    totalMemory,
    usedMemory,
    storagePathSize,
    storagePathUsed,
    maxFileDescriptors,
    allocatedFileDescriptors,
    receivedBytesPerSec,
    transferredBytesPerSec
  }

  return response
}

/**
 * Perform a duration health check limited to configured delegateOwnerWallet
 * Used to validate availability prior to joining the network
 * @param {*} ServiceRegistry
 * @param {*} logger
 */
const healthCheckDuration = async () => {
  // Wait 5 minutes, intentionally holding this route open
  await utils.timeout(300000)
  return { success: true }
}

module.exports = {
  healthCheck,
  healthCheckVerbose,
  healthCheckDuration
}<|MERGE_RESOLUTION|>--- conflicted
+++ resolved
@@ -1,14 +1,7 @@
 const versionInfo = require('../../../.version.json')
 const config = require('../../config')
 const utils = require('../../utils.js')
-<<<<<<< HEAD
-const {
-  getMonitors: getMonitorValues,
-  MONITORS
-} = require('../../monitors/monitors')
-=======
 const { MONITORS } = require('../../monitors/monitors')
->>>>>>> 44afeca2
 
 /**
  * Perform a basic health check, returning the
