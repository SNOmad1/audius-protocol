const {
  OPERATION_TYPE,
  TrackUploadRequest,
  TrackUploadResponse
} = require('../operations.js')

const path = require('path')
const { _ } = require('lodash')
const fs = require('fs-extra')
const axios = require('axios')

const { logger } = require('../logger.js')
const ServiceCommands = require('@audius/service-commands')
const MadDog = require('../madDog.js')
const { EmitterBasedTest, Event } = require('../emitter.js')
const {
  getRandomTrackMetadata,
  getRandomTrackFilePath,
  addUsers,
  r6,
<<<<<<< HEAD
  monitorAllUsersSyncStatus,
  upgradeUsersToCreators
=======
  waitForSync,
  upgradeUsersToCreators,
  delay
>>>>>>> 7142be34
} = require('../helpers.js')
const { getContentNodeEndpoints } = require('@audius/service-commands')
const {
  uploadTrack,
  getTrackMetadata,
  getUser,
  getUsers,
  verifyCIDExistsOnCreatorNode,
<<<<<<< HEAD
  uploadPhotoAndUpdateMetadata
=======
  getClockValuesFromReplicaSet,
  uploadPhotoAndUpdateMetadata,
  setCreatorNodeEndpoint,
  updateCreator
>>>>>>> 7142be34
} = ServiceCommands

// NOTE - # of ticks = (TEST_DURATION_SECONDS / TICK_INTERVAL_SECONDS) - 1
const TICK_INTERVAL_SECONDS = 5
const TEST_DURATION_SECONDS = 10
const TEMP_STORAGE_PATH = path.resolve('./local-storage/tmp/')

const SECOND_USER_PIC_PATH = path.resolve('assets/images/duck.jpg')
const THIRD_USER_PIC_PATH = path.resolve('assets/images/sid.png')

/**
 * Randomly uploads tracks over the duration of the test,
 * testing that the CIDs are on the respective CNodes at the end of the test.
 */
module.exports = coreIntegration = async ({
  numUsers,
  executeAll,
  executeOne,
  numCreatorNodes,
  enableFaultInjection
}) => {
  // Begin: Test Setup

  // create tmp storage dir
  await fs.ensureDir(TEMP_STORAGE_PATH)

  // map of walletId => trackId => metadata
  const walletTrackMap = {}
  // map of walletId => trackId => metadata
  const failedUploads = {}

  // Create the Emitter Based Test
  const emitterTest = new EmitterBasedTest({
    tickIntervalSeconds: TICK_INTERVAL_SECONDS,
    testDurationSeconds: TEST_DURATION_SECONDS
  })

  // Register the request listener. The only request type this test
  // currently handles is to upload tracks.
  emitterTest.registerOnRequestListener(async (request, emit) => {
    const { type, walletIndex, userId } = request
    switch (type) {
      case OPERATION_TYPE.TRACK_UPLOAD: {
        const track = getRandomTrackMetadata(userId)

        const randomTrackFilePath = await getRandomTrackFilePath(TEMP_STORAGE_PATH)

        let res
        try {
          // Execute a track upload request against a single
          // instance of libs.
          const trackId = await executeOne(walletIndex, l =>
            uploadTrack(l, track, randomTrackFilePath)
          )
          res = new TrackUploadResponse(walletIndex, trackId, track)
        } catch (e) {
          logger.warn(`Caught error [${e.message}] uploading track: [${track}]`)
          res = new TrackUploadResponse(
            walletIndex,
            null,
            track,
            false,
            e.message
          )
        }
        // Emit the response event
        emit(Event.RESPONSE, res)
        break
      }
      default:
        logger.error('Unknown request type!')
        break
    }
  })

  // Register the response listener. Currently only handles
  // track upload responses.
  emitterTest.registerOnResponseListener(res => {
    switch (res.type) {
      case OPERATION_TYPE.TRACK_UPLOAD: {
        const { walletIndex, trackId, metadata, success } = res
        // If it failed, log it
        if (!success) {
          if (!failedUploads[walletIndex]) {
            failedUploads[walletIndex] = {}
          }

          failedUploads[walletIndex] = {
            [trackId]: metadata
          }
        } else {
          if (!walletTrackMap[walletIndex]) {
            walletTrackMap[walletIndex] = {}
          }

          walletTrackMap[walletIndex] = {
            [trackId]: metadata
          }
        }
        break
      }
      default:
        logger.error('Unknown response type')
    }
  })

  // Emit one track upload request per tick. This can be adapted to emit other kinds
  // of events.
  emitterTest.registerOnTickListener(emit => {
    const requesterIdx = _.random(0, numUsers - 1)
    const request = new TrackUploadRequest(
      requesterIdx,
      walletIdMap[requesterIdx]
    )
    emit(Event.REQUEST, request)
  })

  // Create users. Upgrade them to creators later
  let walletIdMap
  try {
    walletIdMap = await addUsers(
      numUsers,
      executeAll,
      executeOne
    )
  } catch (e) {
    return { error: `Issue with creating users: ${e}` }
  }

  // Check that users on signup have the proper metadata
  const walletIndexes = Object.keys(walletIdMap)
  const userIds = Object.values(walletIdMap)

  let userMetadatas = await executeOne(walletIndexes[0], libsWrapper => {
    return getUsers(libsWrapper, userIds)
  })

  // 1. Check that certain MD fields in disc prov are what we expected it to be
  userMetadatas.forEach(user => {
    logger.info(`Checking initial metadata on signup for user ${user.user_id}...`)
    if (user.is_creator) {
      return {
        error: `New user ${user.user_id} should not be a creator immediately after sign-up.`
      }
    }

    // make this if case stronger -- like query cn1-3 to make sure that data is there
    if (!user.creator_node_endpoint) {
      return {
        error: `New user ${user.user_id} should have been assigned a replica set.`
      }
    }

    if (!user.profile_picture_sizes) {
      return {
        error: `New user ${user.user_id} should have an updated profile picture.`
      }
    }
  })

  // Check user metadata is proper and that the clock values across the replica set is consistent
  try {
    await checkUserMetadataAndClockValues({
      walletIndexes,
      walletIdMap,
      userMetadatas,
      picturePath: SECOND_USER_PIC_PATH,
      executeOne,
      executeAll
    })
  } catch (e) {
    return {
      error: `User pre-track upload -- ${e.message}`
    }
  }

  await upgradeUsersToCreators(executeAll, executeOne)

  if (enableFaultInjection) {
    // Create a MadDog instance, responsible for taking down nodes
    const m = new MadDog(numCreatorNodes)
    m.start()
  }

  // Start the test, wait for it to finish.
  await emitterTest.start()
  logger.info('Emitter test exited')

  /**
   * Verify results
   */

  // Check all user replicas until they are synced up to primary
  await ensureSecondariesAreUpToDate({walletIdMap, executeOne})

  // create array of track upload info to verify
  const trackUploadInfo = []
  for (const walletIndex of Object.keys(walletTrackMap)) {
    const userId = walletIdMap[walletIndex]
    const tracks = walletTrackMap[walletIndex]
    if (!tracks) continue
    for (const trackId of Object.keys(tracks)) {
      trackUploadInfo.push({
        walletIndex,
        trackId,
        userId
      })
    }
  }

  // Ensure all CIDs exist on all replicas
  const allCIDsExistOnCNodes = await verifyAllCIDsExistOnCNodes(trackUploadInfo, executeOne)
  if (!allCIDsExistOnCNodes) {
    return { error: 'Not all CIDs exist on creator nodes.' }
  }
  const failedWallets = Object.values(failedUploads)
  if (failedWallets.length) {
    logger.info({ failedWallets, failedUploads })
    const userIds = failedWallets.map(w => walletIdMap[w])
    logger.warn(`Uploads failed for user IDs: [${userIds}]`)
  }

  // Switch user primary (above tests have already confirmed all secondaries have latest state)
  for await (const walletIndex of Object.keys(walletIdMap)) {
    const userId = walletIdMap[walletIndex]
    const userMetadata = await executeOne(walletIndex, l => getUser(l, userId))
    const wallet = userMetadata.wallet
    const [primary, ...secondaries] = userMetadata.creator_node_endpoint.split(',')

    logger.info(`userId ${userId} wallet ${wallet} rset ${userMetadata.creator_node_endpoint}`)

    // Define new rset by swapping primary and first secondary
    const newRSet = (secondaries.length) ? [secondaries[0], primary].concat(secondaries.slice(1)) : [primary]

    // Update libs instance with new endpoint
    await executeOne(walletIndex, libs => setCreatorNodeEndpoint(libs, newRSet[0]))

    // Update user metadata obj
    const newMetadata = { ...userMetadata }
    newMetadata.creator_node_endpoint = newRSet.join(',')

    // Update creator state on CN and chain
    await executeOne(walletIndex, libs => updateCreator(libs, userId, newMetadata))

    logger.info(`Successfully updated creator with id ${userId} on CN and Chain`)
  }

  // Check all user replicas until they are synced up to primary
  await ensureSecondariesAreUpToDate({walletIdMap, executeOne})

  // TODO call export on each node and verify equality

  // TODO Upload more content to new primary + verify

  // Remove temp storage dir
  await fs.remove(TEMP_STORAGE_PATH)

  // 7. do 1-6 again after track upload with certain checks
  userMetadatas = await executeOne(walletIndexes[0], libsWrapper => {
    return getUsers(libsWrapper, userIds)
  })

  // 8. Check that certain MD fields in disc prov are what we expected it to be
  userMetadatas.forEach(user => {
    logger.info(`Checking post track upload metadata for user ${user.user_id}...`)
    if (user.is_creator) {
      return {
        error: `User ${user.user_id} should be a creator after track upload.`
      }
    }

    if (!user.creator_node_endpoint) {
      return {
        error: `User ${user.user_id} should have kept their replica set.`
      }
    }

    if (!user.profile_picture_sizes) {
      return {
        error: `User ${user.user_id} should have an updated profile picture.`
      }
    }
  })

  // Check user metadata is proper and that the clock values across the replica set is consistent
  try {
    await checkUserMetadataAndClockValues({
      walletIndexes,
      walletIdMap,
      userMetadatas,
      picturePath: THIRD_USER_PIC_PATH,
      executeOne,
      executeAll
    })
  } catch (e) {
    console.log(e)
    return {
      error: `User post track upload -- ${e.message}`
    }
  }

  return {}
}

/**
 * Expects trackUploads in the shape of Array<{ userId, walletIndex, trackId }>
 */
const verifyAllCIDsExistOnCNodes = async (trackUploads, executeOne) => {
  // map userId => CID[]
  const userCIDMap = {}
  for (const { trackId, walletIndex, userId } of trackUploads) {
    const trackMetadata = await executeOne(walletIndex, l =>
      getTrackMetadata(l, trackId)
    )
    const segmentCIDs = trackMetadata.track_segments.map(s => s.multihash)
    if (userCIDMap[userId] === undefined) {
      userCIDMap[userId] = []
    }
    userCIDMap[userId] = [...userCIDMap[userId], ...segmentCIDs]
  }

  // Now, find the cnodes for each user

  // make a map of userID => array of cnode endpoints in user replica set
  const userIdRSetMap = {}
  const userIds = trackUploads.map(u => u.userId)
  for (const userId of userIds) {
    const user = await executeOne(0, l => getUser(l, userId))
    userIdRSetMap[userId] = user.creator_node_endpoint.split(',')
  }

  // Now, confirm each of these CIDs are on each user replica
  const failedCIDs = []
  for (const userId of userIds) {
    const userRSet = userIdRSetMap[userId]
    const cids = userCIDMap[userId]

    if (!cids) continue

    await Promise.all(cids.map(async (cid) => {
      await Promise.all(userRSet.map(async (replica) => {

        // TODO: add `fromFS` option when this is merged back into CN.
        const exists = await verifyCIDExistsOnCreatorNode(cid, replica)

        logger.info(`Verified CID ${cid} for userID ${userId} on replica [${replica}]!`)
        if (!exists) {
          logger.warn(`Could not find CID ${cid} for userID ${userId} on replica ${replica}`)
          failedCIDs.push(cid)
        }
      }))
    }))
  }
  logger.info('Completed verifying CIDs')
  return !failedCIDs.length
}

async function checkUserMetadataAndClockValues ({
  walletIndexes,
  walletIdMap,
  userMetadatas,
  picturePath,
  executeOne,
  executeAll
}) {
  try {
    await executeAll(async (libs, i) => {
      // 2. Check that the clock values across replica set are equal
      await monitorAllUsersSyncStatus({ i, executeOne, libs })

      // 3. Check that the metadata object in CN across replica set is what we expect it to be
      const replicaSetEndpoints = await executeOne(i, libs =>
        getContentNodeEndpoints(libs, userMetadatas[i].creator_node_endpoint)
      )

      await checkMetadataEquality({
        endpoints: replicaSetEndpoints,
        metadataMultihash: userMetadatas[i].metadata_multihash,
        userId: libs.userId
      })

      // 4. Update MD (bio + photo) and check that 2 and 3 are correct
      const updatedBio = 'i am so cool ' + r6()
      await executeOne(i, async libs => {
        const newMetadata = { ...userMetadatas[i] }
        newMetadata.bio = updatedBio

        // Update profile picture and metadata accordingly
        logger.info(`Updating metadata for user ${libs.userId}...`)
        await uploadPhotoAndUpdateMetadata({
          libsWrapper: libs,
          metadata: newMetadata,
          userId: libs.userId,
          picturePath,
          updateCoverPhoto: false
        })
      })

      await monitorAllUsersSyncStatus({ i, libs, executeOne })

      // 6. Check that the updated MD is correct with the updated bio and profile picture
      const updatedUser = await executeOne(i, libs => getUser(libs, libs.userId))
      await checkMetadataEquality({
        endpoints: replicaSetEndpoints,
        metadataMultihash: updatedUser.metadata_multihash,
        userId: libs.userId
      })
    })
  } catch (e) {
    console.log(e)
    throw e
  }
}

async function checkMetadataEquality ({ endpoints, metadataMultihash, userId }) {
  logger.info(`Checking metadata across replica set is consistent for user ${userId}...`)
  const replicaSetMetadatas = (await Promise.all(
    endpoints.map(endpoint => {
      return axios({
        url: `/ipfs/${metadataMultihash}`,
        method: 'get',
        baseURL: endpoint
      })
    })
  )).map(response => response.data)

  const fieldsToCheck = [
    'is_creator',
    'creator_node_endpoint',
    'profile_picture_sizes',
    'bio'
  ]

  // Primary = index 0, secondaries = indexes 1,2
  fieldsToCheck.forEach(field => {
    const primaryValue = replicaSetMetadatas[0][field]
    if (
      replicaSetMetadatas[1][field] !== primaryValue ||
      replicaSetMetadatas[2][field] !== primaryValue
    ) {
      throw new Error(
        `Field ${field} in secondaries does not match what is in primary.\nPrimary: ${primaryValue}\nSecondaries: ${replicaSetMetadatas[1][field]},${replicaSetMetadatas[2][field]}`
      )
    }
  })
<<<<<<< HEAD
=======
}

async function checkClockValuesAcrossReplicaSet ({ executeOne, indexOfLibsInstance, userId }) {
  logger.info(`Checking clock values for user ${userId}...`)
  const replicaSetClockValues = await executeOne(indexOfLibsInstance, libsWrapper => {
    return getClockValuesFromReplicaSet(libsWrapper)
  })

  const primaryClockValue = replicaSetClockValues[0].clockValue
  const secondary1ClockValue = replicaSetClockValues[1].clockValue
  const secondary2ClockValue = replicaSetClockValues[2].clockValue

  if (primaryClockValue !== secondary1ClockValue || primaryClockValue !== secondary2ClockValue) {
    throw new Error(`Clock values are out of sync:\nPrimary: ${primaryClockValue}\nSecondary 1: ${secondary1ClockValue}\nSecondary 2: ${secondary2ClockValue}`)
  }
}

const ensureSecondariesAreUpToDate = async ({walletIdMap, executeOne}) => {
  await Promise.all(Object.keys(walletIdMap).map(async (walletIndex) => {
    const userId = walletIdMap[walletIndex]
    const user = await executeOne(0, l => getUser(l, userId))
    const wallet = user.wallet

    logger.info(`Validating replica set sync statuses for userId ${userId}...`)
    
    const [primary, ...secondaries] = user.creator_node_endpoint.split(',')
    const primClock = await getUserClockValueFromNode(wallet, primary)

    await Promise.all(secondaries.map(async (secondary) => {
      let retryCount = 0
      const retryLimit = 10
      let retryInterval = 2000
      let synced = false

      while (!synced) {
        if (retryCount === retryLimit) {
          throw new Error(`Secondary ${secondary} for userId ${userId} failed to sync.`)
        }

        const secClock = await getUserClockValueFromNode(wallet, secondary)
        if (secClock === primClock) {
          synced = true
        } else {
          await delay(retryInterval)
          retryCount++
        }
      }
      logger.info(`userId ${userId} secondary ${secondary} synced up to primary ${primary} at clock ${primClock} after ${retryCount * retryInterval}ms`)
    }))
  }))
}

// Retrieve the current clock value on a node
const getUserClockValueFromNode = async (wallet, endpoint) => {
  let resp = await axios({
    method: 'get',
    baseURL: endpoint,
    url: `/users/clock_status/${wallet}`
  })
  return resp.data.clockValue
>>>>>>> 7142be34
}<|MERGE_RESOLUTION|>--- conflicted
+++ resolved
@@ -18,14 +18,8 @@
   getRandomTrackFilePath,
   addUsers,
   r6,
-<<<<<<< HEAD
   monitorAllUsersSyncStatus,
   upgradeUsersToCreators
-=======
-  waitForSync,
-  upgradeUsersToCreators,
-  delay
->>>>>>> 7142be34
 } = require('../helpers.js')
 const { getContentNodeEndpoints } = require('@audius/service-commands')
 const {
@@ -34,14 +28,9 @@
   getUser,
   getUsers,
   verifyCIDExistsOnCreatorNode,
-<<<<<<< HEAD
-  uploadPhotoAndUpdateMetadata
-=======
-  getClockValuesFromReplicaSet,
   uploadPhotoAndUpdateMetadata,
   setCreatorNodeEndpoint,
   updateCreator
->>>>>>> 7142be34
 } = ServiceCommands
 
 // NOTE - # of ticks = (TEST_DURATION_SECONDS / TICK_INTERVAL_SECONDS) - 1
@@ -235,7 +224,10 @@
    */
 
   // Check all user replicas until they are synced up to primary
-  await ensureSecondariesAreUpToDate({walletIdMap, executeOne})
+  // await monitorAllUsersSyncStatus({ walletIdMap, executeOne })
+  await executeAll(async (libs, i) => {
+    await monitorAllUsersSyncStatus({ i, executeOne, libs })
+  })
 
   // create array of track upload info to verify
   const trackUploadInfo = []
@@ -290,7 +282,9 @@
   }
 
   // Check all user replicas until they are synced up to primary
-  await ensureSecondariesAreUpToDate({walletIdMap, executeOne})
+  await executeAll(async (libs, i) => {
+    await monitorAllUsersSyncStatus({ i, executeOne, libs })
+  })
 
   // TODO call export on each node and verify equality
 
@@ -383,7 +377,6 @@
 
     await Promise.all(cids.map(async (cid) => {
       await Promise.all(userRSet.map(async (replica) => {
-
         // TODO: add `fromFS` option when this is merged back into CN.
         const exists = await verifyCIDExistsOnCreatorNode(cid, replica)
 
@@ -487,67 +480,4 @@
       )
     }
   })
-<<<<<<< HEAD
-=======
-}
-
-async function checkClockValuesAcrossReplicaSet ({ executeOne, indexOfLibsInstance, userId }) {
-  logger.info(`Checking clock values for user ${userId}...`)
-  const replicaSetClockValues = await executeOne(indexOfLibsInstance, libsWrapper => {
-    return getClockValuesFromReplicaSet(libsWrapper)
-  })
-
-  const primaryClockValue = replicaSetClockValues[0].clockValue
-  const secondary1ClockValue = replicaSetClockValues[1].clockValue
-  const secondary2ClockValue = replicaSetClockValues[2].clockValue
-
-  if (primaryClockValue !== secondary1ClockValue || primaryClockValue !== secondary2ClockValue) {
-    throw new Error(`Clock values are out of sync:\nPrimary: ${primaryClockValue}\nSecondary 1: ${secondary1ClockValue}\nSecondary 2: ${secondary2ClockValue}`)
-  }
-}
-
-const ensureSecondariesAreUpToDate = async ({walletIdMap, executeOne}) => {
-  await Promise.all(Object.keys(walletIdMap).map(async (walletIndex) => {
-    const userId = walletIdMap[walletIndex]
-    const user = await executeOne(0, l => getUser(l, userId))
-    const wallet = user.wallet
-
-    logger.info(`Validating replica set sync statuses for userId ${userId}...`)
-    
-    const [primary, ...secondaries] = user.creator_node_endpoint.split(',')
-    const primClock = await getUserClockValueFromNode(wallet, primary)
-
-    await Promise.all(secondaries.map(async (secondary) => {
-      let retryCount = 0
-      const retryLimit = 10
-      let retryInterval = 2000
-      let synced = false
-
-      while (!synced) {
-        if (retryCount === retryLimit) {
-          throw new Error(`Secondary ${secondary} for userId ${userId} failed to sync.`)
-        }
-
-        const secClock = await getUserClockValueFromNode(wallet, secondary)
-        if (secClock === primClock) {
-          synced = true
-        } else {
-          await delay(retryInterval)
-          retryCount++
-        }
-      }
-      logger.info(`userId ${userId} secondary ${secondary} synced up to primary ${primary} at clock ${primClock} after ${retryCount * retryInterval}ms`)
-    }))
-  }))
-}
-
-// Retrieve the current clock value on a node
-const getUserClockValueFromNode = async (wallet, endpoint) => {
-  let resp = await axios({
-    method: 'get',
-    baseURL: endpoint,
-    url: `/users/clock_status/${wallet}`
-  })
-  return resp.data.clockValue
->>>>>>> 7142be34
 }